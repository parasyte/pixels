--- conflicted
+++ resolved
@@ -12,14 +12,8 @@
 [dependencies]
 log = "0.4"
 pixels = { path = "../.." }
-<<<<<<< HEAD
-wgpu = "0.13"
 winit = "0.27"
 winit_input_helper = "0.13"
-=======
-winit = "0.26"
-winit_input_helper = "0.12"
->>>>>>> 881033c5
 
 [target.'cfg(target_arch = "wasm32")'.dependencies]
 console_error_panic_hook = "0.1"
