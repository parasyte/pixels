use crate::renderers::{ScalingMatrix, ScalingRenderer};
use crate::SurfaceSize;
use crate::{Error, Pixels, PixelsContext, SurfaceTexture};
use raw_window_handle::HasRawWindowHandle;
use std::env;

/// A builder to help create customized pixel buffers.
pub struct PixelsBuilder<'req, 'dev, 'win, W: HasRawWindowHandle> {
    request_adapter_options: Option<wgpu::RequestAdapterOptions<'req>>,
    device_descriptor: wgpu::DeviceDescriptor<'dev>,
    backend: wgpu::BackendBit,
    width: u32,
    height: u32,
    pixel_aspect_ratio: f64,
    present_mode: wgpu::PresentMode,
    surface_texture: SurfaceTexture<'win, W>,
    texture_format: wgpu::TextureFormat,
    render_texture_format: wgpu::TextureFormat,
}

impl<'req, 'dev, 'win, W: HasRawWindowHandle> PixelsBuilder<'req, 'dev, 'win, W> {
    /// Create a builder that can be finalized into a [`Pixels`] pixel buffer.
    ///
    /// # Examples
    ///
    /// ```no_run
    /// # use pixels::PixelsBuilder;
    /// # let window = pixels_mocks::RWH;
    /// # let surface_texture = pixels::SurfaceTexture::new(1024, 768, &window);
    /// let mut pixels = PixelsBuilder::new(256, 240, surface_texture)
    ///     .request_adapter_options(wgpu::RequestAdapterOptions {
    ///         power_preference: wgpu::PowerPreference::HighPerformance,
    ///         compatible_surface: None,
    ///     })
    ///     .enable_vsync(false)
    ///     .build()?;
    /// # Ok::<(), pixels::Error>(())
    /// ```
    ///
    /// # Panics
    ///
    /// Panics when `width` or `height` are 0.
    pub fn new(
        width: u32,
        height: u32,
        surface_texture: SurfaceTexture<'win, W>,
    ) -> PixelsBuilder<'req, 'dev, 'win, W> {
        assert!(width > 0);
        assert!(height > 0);

        PixelsBuilder {
            request_adapter_options: None,
            device_descriptor: wgpu::DeviceDescriptor::default(),
            backend: wgpu::BackendBit::PRIMARY,
            width,
            height,
            pixel_aspect_ratio: 1.0,
            present_mode: wgpu::PresentMode::Fifo,
            surface_texture,
            texture_format: wgpu::TextureFormat::Rgba8UnormSrgb,
            render_texture_format: wgpu::TextureFormat::Bgra8UnormSrgb,
        }
    }

    /// Add options for requesting a [`wgpu::Adapter`].
    pub fn request_adapter_options(
        mut self,
        request_adapter_options: wgpu::RequestAdapterOptions<'req>,
    ) -> PixelsBuilder<'req, 'dev, 'win, W> {
        self.request_adapter_options = Some(request_adapter_options);
        self
    }

    /// Add options for requesting a [`wgpu::Device`].
    pub fn device_descriptor(
        mut self,
        device_descriptor: wgpu::DeviceDescriptor<'dev>,
    ) -> PixelsBuilder<'req, 'dev, 'win, W> {
        self.device_descriptor = device_descriptor;
        self
    }

    /// Set which backends wgpu will attempt to use.
    ///
    /// The default value of this is [`wgpu::BackendBit::PRIMARY`], which enables
    /// the well supported backends for wgpu.
    pub fn wgpu_backend(mut self, backend: wgpu::BackendBit) -> PixelsBuilder<'req, 'dev, 'win, W> {
        self.backend = backend;
        self
    }

    /// Set the pixel aspect ratio to simulate non-square pixels.
    ///
    /// This setting enables a render pass that horizontally scales the pixel buffer by the given
    /// factor.
    ///
    /// E.g. set this to `8.0 / 7.0` for an 8:7 pixel aspect ratio.
    ///
    /// # Panics
    ///
    /// The aspect ratio must be > 0.
    ///
    /// # Warning
    ///
    /// This documentation is hidden because support for pixel aspect ratio is incomplete.
    #[doc(hidden)]
    pub fn pixel_aspect_ratio(
        mut self,
        pixel_aspect_ratio: f64,
    ) -> PixelsBuilder<'req, 'dev, 'win, W> {
        assert!(pixel_aspect_ratio > 0.0);

        self.pixel_aspect_ratio = pixel_aspect_ratio;
        self
    }

    /// Enable or disable Vsync.
    ///
    /// Vsync is enabled by default.
    ///
    /// The `wgpu` present mode will be set to `Fifo` when Vsync is enabled, or `Immediate` when
    /// Vsync is disabled. To set the present mode to `Mailbox` or another value, use the
    /// [`PixelsBuilder::present_mode`] method.
    pub fn enable_vsync(mut self, enable_vsync: bool) -> PixelsBuilder<'req, 'dev, 'win, W> {
        self.present_mode = if enable_vsync {
            wgpu::PresentMode::Fifo
        } else {
            wgpu::PresentMode::Immediate
        };
        self
    }

    /// Set the `wgpu` present mode.
    ///
    /// This differs from [`PixelsBuilder::enable_vsync`] by allowing the present mode to be set to
    /// any value.
    pub fn present_mode(
        mut self,
        present_mode: wgpu::PresentMode,
    ) -> PixelsBuilder<'req, 'dev, 'win, W> {
        self.present_mode = present_mode;
        self
    }

    /// Set the texture format.
    ///
    /// The default value is [`wgpu::TextureFormat::Rgba8UnormSrgb`], which is 4 unsigned bytes in
    /// `RGBA` order using the SRGB color space. This is typically what you want when you are
    /// working with color values from popular image editing tools or web apps.
    pub fn texture_format(
        mut self,
        texture_format: wgpu::TextureFormat,
    ) -> PixelsBuilder<'req, 'dev, 'win, W> {
        self.texture_format = texture_format;
        self
    }

    /// Set the render texture format.
    ///
    /// The default value is [`wgpu::TextureFormat::Bgra8UnormSrgb`], which is 4 unsigned bytes in
    /// `BGRA` order using the SRGB color space. This format depends on the hardware/platform the
    /// pixel buffer is rendered to/for.
    pub fn render_texture_format(
        mut self,
        texture_format: wgpu::TextureFormat,
    ) -> PixelsBuilder<'req, 'dev, 'win, W> {
        self.render_texture_format = texture_format;
        self
    }

    /// Create a pixel buffer from the options builder.
    ///
    /// # Errors
    ///
    /// Returns an error when a [`wgpu::Adapter`] cannot be found.
    pub fn build(self) -> Result<Pixels, Error> {
        let instance = wgpu::Instance::new(self.backend);

        // TODO: Use `options.pixel_aspect_ratio` to stretch the scaled texture
        let surface = unsafe { instance.create_surface(self.surface_texture.window) };
        let compatible_surface = Some(&surface);
        let adapter = instance.request_adapter(&self.request_adapter_options.map_or_else(
            || wgpu::RequestAdapterOptions {
                compatible_surface,
                power_preference: get_default_power_preference(),
            },
            |rao| wgpu::RequestAdapterOptions {
                compatible_surface: rao.compatible_surface.or(compatible_surface),
                power_preference: rao.power_preference,
            },
        ));
        let adapter = pollster::block_on(adapter).ok_or(Error::AdapterNotFound)?;

        let (mut device, queue) =
            pollster::block_on(adapter.request_device(&self.device_descriptor, None))
                .map_err(Error::DeviceNotFound)?;

        let present_mode = self.present_mode;

        // Create swap chain
        let surface_size = self.surface_texture.size;
        let swap_chain = create_swap_chain(
            &mut device,
            &surface,
<<<<<<< HEAD
            &wgpu::SwapChainDescriptor {
                usage: wgpu::TextureUsage::RENDER_ATTACHMENT,
                format: self.render_texture_format,
                width: surface_size.width,
                height: surface_size.height,
                present_mode,
            },
        );

        let scaling_matrix_inverse = ScalingMatrix::new(
            (width as f32, height as f32),
            (surface_size.width as f32, surface_size.height as f32),
        )
        .transform
        .inversed();

        let scaling_renderer = ScalingRenderer::new(
            &device,
            &texture_view,
            &texture_extent,
=======
>>>>>>> 0709161e
            self.render_texture_format,
            &surface_size,
            present_mode,
        );

        // Create the backing texture
        let (scaling_matrix_inverse, texture_extent, texture, scaling_renderer, pixels_buffer_size) =
            create_backing_texture(
                &device,
                // Backing texture values
                self.width,
                self.height,
                self.texture_format,
                // Render texture values
                &surface_size,
                self.render_texture_format,
            );

        // Create the pixel buffer
        let mut pixels = Vec::with_capacity(pixels_buffer_size);
        pixels.resize_with(pixels_buffer_size, Default::default);

        // Instantiate the Pixels struct
        let context = PixelsContext {
            device,
            queue,
            surface,
            swap_chain,
            texture,
            texture_extent,
            texture_format: self.texture_format,
            texture_format_size: get_texture_format_size(self.texture_format),
            scaling_renderer,
        };

        Ok(Pixels {
            context,
            surface_size,
            present_mode,
            pixels,
            scaling_matrix_inverse,
            render_texture_format: self.render_texture_format,
        })
    }
}

pub(crate) fn create_swap_chain(
    device: &mut wgpu::Device,
    surface: &wgpu::Surface,
    format: wgpu::TextureFormat,
    surface_size: &SurfaceSize,
    present_mode: wgpu::PresentMode,
) -> wgpu::SwapChain {
    device.create_swap_chain(
        &surface,
        &wgpu::SwapChainDescriptor {
            usage: wgpu::TextureUsage::OUTPUT_ATTACHMENT,
            format,
            width: surface_size.width,
            height: surface_size.height,
            present_mode,
        },
    )
}

pub(crate) fn create_backing_texture(
    device: &wgpu::Device,
    width: u32,
    height: u32,
    backing_texture_format: wgpu::TextureFormat,
    surface_size: &SurfaceSize,
    render_texture_format: wgpu::TextureFormat,
) -> (
    ultraviolet::Mat4,
    wgpu::Extent3d,
    wgpu::Texture,
    ScalingRenderer,
    usize,
) {
    let scaling_matrix_inverse = ScalingMatrix::new(
        (width as f32, height as f32),
        (surface_size.width as f32, surface_size.height as f32),
    )
    .transform
    .inversed();

    let texture_extent = wgpu::Extent3d {
        width,
        height,
        depth: 1,
    };

    let texture = device.create_texture(&wgpu::TextureDescriptor {
        label: Some("pixels_source_texture"),
        size: texture_extent,
        mip_level_count: 1,
        sample_count: 1,
        dimension: wgpu::TextureDimension::D2,
        format: backing_texture_format,
        usage: wgpu::TextureUsage::SAMPLED | wgpu::TextureUsage::COPY_DST,
    });
    let texture_view = texture.create_view(&wgpu::TextureViewDescriptor::default());

    let scaling_renderer = ScalingRenderer::new(
        device,
        &texture_view,
        &texture_extent,
        render_texture_format,
    );

    let texture_format_size = get_texture_format_size(backing_texture_format);
    let pixels_buffer_size = ((width * height) as f32 * texture_format_size) as usize;

    (
        scaling_matrix_inverse,
        texture_extent,
        texture,
        scaling_renderer,
        pixels_buffer_size,
    )
}

#[inline]
const fn get_texture_format_size(texture_format: wgpu::TextureFormat) -> f32 {
    match texture_format {
        // 8-bit formats
        wgpu::TextureFormat::R8Unorm
        | wgpu::TextureFormat::R8Snorm
        | wgpu::TextureFormat::R8Uint
        | wgpu::TextureFormat::R8Sint => 1.0,

        // 16-bit formats
        wgpu::TextureFormat::R16Uint
        | wgpu::TextureFormat::R16Sint
        | wgpu::TextureFormat::R16Float
        | wgpu::TextureFormat::Rg8Unorm
        | wgpu::TextureFormat::Rg8Snorm
        | wgpu::TextureFormat::Rg8Uint
        | wgpu::TextureFormat::Rg8Sint => 2.0,

        // 32-bit formats
        wgpu::TextureFormat::R32Uint
        | wgpu::TextureFormat::R32Sint
        | wgpu::TextureFormat::R32Float
        | wgpu::TextureFormat::Rg16Uint
        | wgpu::TextureFormat::Rg16Sint
        | wgpu::TextureFormat::Rg16Float
        | wgpu::TextureFormat::Rgba8Unorm
        | wgpu::TextureFormat::Rgba8UnormSrgb
        | wgpu::TextureFormat::Rgba8Snorm
        | wgpu::TextureFormat::Rgba8Uint
        | wgpu::TextureFormat::Rgba8Sint
        | wgpu::TextureFormat::Bgra8Unorm
        | wgpu::TextureFormat::Bgra8UnormSrgb
        | wgpu::TextureFormat::Rgb10a2Unorm
        | wgpu::TextureFormat::Rg11b10Float
        | wgpu::TextureFormat::Depth32Float
        | wgpu::TextureFormat::Depth24Plus
        | wgpu::TextureFormat::Depth24PlusStencil8 => 4.0,

        // 64-bit formats
        wgpu::TextureFormat::Rg32Uint
        | wgpu::TextureFormat::Rg32Sint
        | wgpu::TextureFormat::Rg32Float
        | wgpu::TextureFormat::Rgba16Uint
        | wgpu::TextureFormat::Rgba16Sint
        | wgpu::TextureFormat::Rgba16Float => 8.0,

        // 128-bit formats
        wgpu::TextureFormat::Rgba32Uint
        | wgpu::TextureFormat::Rgba32Sint
        | wgpu::TextureFormat::Rgba32Float => 16.0,

        // Compressed formats
        wgpu::TextureFormat::Bc1RgbaUnorm
        | wgpu::TextureFormat::Bc1RgbaUnormSrgb
        | wgpu::TextureFormat::Bc4RUnorm
        | wgpu::TextureFormat::Bc4RSnorm => 0.5,

        wgpu::TextureFormat::Bc2RgbaUnorm
        | wgpu::TextureFormat::Bc2RgbaUnormSrgb
        | wgpu::TextureFormat::Bc3RgbaUnorm
        | wgpu::TextureFormat::Bc3RgbaUnormSrgb
        | wgpu::TextureFormat::Bc5RgUnorm
        | wgpu::TextureFormat::Bc5RgSnorm
        | wgpu::TextureFormat::Bc6hRgbUfloat
        | wgpu::TextureFormat::Bc6hRgbSfloat
        | wgpu::TextureFormat::Bc7RgbaUnorm
        | wgpu::TextureFormat::Bc7RgbaUnormSrgb => 1.0,

        _ => todo!(),
    }
}

fn get_default_power_preference() -> wgpu::PowerPreference {
    env::var("PIXELS_HIGH_PERF").map_or_else(
        |_| {
            env::var("PIXELS_LOW_POWER").map_or(wgpu::PowerPreference::default(), |_| {
                wgpu::PowerPreference::LowPower
            })
        },
        |_| wgpu::PowerPreference::HighPerformance,
    )
}<|MERGE_RESOLUTION|>--- conflicted
+++ resolved
@@ -202,29 +202,6 @@
         let swap_chain = create_swap_chain(
             &mut device,
             &surface,
-<<<<<<< HEAD
-            &wgpu::SwapChainDescriptor {
-                usage: wgpu::TextureUsage::RENDER_ATTACHMENT,
-                format: self.render_texture_format,
-                width: surface_size.width,
-                height: surface_size.height,
-                present_mode,
-            },
-        );
-
-        let scaling_matrix_inverse = ScalingMatrix::new(
-            (width as f32, height as f32),
-            (surface_size.width as f32, surface_size.height as f32),
-        )
-        .transform
-        .inversed();
-
-        let scaling_renderer = ScalingRenderer::new(
-            &device,
-            &texture_view,
-            &texture_extent,
-=======
->>>>>>> 0709161e
             self.render_texture_format,
             &surface_size,
             present_mode,
@@ -281,7 +258,7 @@
     device.create_swap_chain(
         &surface,
         &wgpu::SwapChainDescriptor {
-            usage: wgpu::TextureUsage::OUTPUT_ATTACHMENT,
+            usage: wgpu::TextureUsage::RENDER_ATTACHMENT,
             format,
             width: surface_size.width,
             height: surface_size.height,
